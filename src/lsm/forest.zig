const std = @import("std");
const builtin = @import("builtin");
const assert = std.debug.assert;
const math = std.math;
const mem = std.mem;

const config = @import("../config.zig");
const vsr = @import("../vsr.zig");

const GridType = @import("grid.zig").GridType;
const NodePool = @import("node_pool.zig").NodePool(config.lsm_manifest_node_size, 16);

pub fn ForestType(comptime Storage: type, comptime groove_config: anytype) type {
    comptime var groove_fields: []const std.builtin.TypeInfo.StructField = &.{};

    inline for (std.meta.fields(@TypeOf(groove_config))) |field| {
        const Groove = @field(groove_config, field.name);
        groove_fields = groove_fields ++ [_]std.builtin.TypeInfo.StructField{
            .{
                .name = field.name,
                .field_type = Groove,
                .default_value = null,
                .is_comptime = false,
                .alignment = @alignOf(Groove),
            },
        };
    }

    const Grooves = @Type(.{
        .Struct = .{
            .layout = .Auto,
            .fields = groove_fields,
            .decls = &.{},
            .is_tuple = false,
        },
    });

    return struct {
        const Forest = @This();

        const Grid = GridType(Storage);

        const Callback = fn (*Forest) void;
        const JoinOp = enum {
            compacting,
            checkpoint,
            open,
        };

        const GrooveOptions = struct {
            cache_size: u32,
            commit_count_max: u32,
        };

        join_op: ?JoinOp = null,
        join_pending: usize = 0,
        join_callback: ?Callback = null,

        grid: *Grid,
        grooves: Grooves,
        node_pool: *NodePool,

        pub fn init(
            allocator: mem.Allocator,
            grid: *Grid,
            node_count: u32,
            // (e.g.) .{ .transfers = .{ cache_size = 128, com_count_max = n }, .accounts = same }
            all_groove_options: anytype,
        ) !Forest {
            // NodePool must be allocated to pass in a stable address for the Grooves.
            const node_pool = try allocator.create(NodePool);
            errdefer allocator.destroy(node_pool);

            // TODO: look into using lsm_table_size_max for the node_count.
            node_pool.* = try NodePool.init(allocator, node_count);
            errdefer node_pool.deinit(allocator);

            // Ensure options contains options for all Groove types in the Grooves object.
            inline for (std.meta.fields(Grooves)) |field| {
                comptime assert(@hasField(@TypeOf(all_groove_options), field.name));
            }
            inline for (std.meta.fields(@TypeOf(all_groove_options))) |field| {
                comptime assert(@hasField(Grooves, field.name));
            }

            var grooves: Grooves = undefined;
            var grooves_initialized: usize = 0;

            errdefer inline for (std.meta.fields(Grooves)) |field, field_index| {
                if (grooves_initialized >= field_index + 1) {
                    @field(grooves, field.name).deinit(allocator);
                }
            };

            inline for (std.meta.fields(Grooves)) |groove_field| {
                const groove_options: GrooveOptions = @field(all_groove_options, groove_field.name);
                const groove = &@field(grooves, groove_field.name);

                groove.* = try @TypeOf(groove.*).init(
                    allocator,
                    node_pool,
                    grid,
                    groove_options.cache_size,
                    groove_options.commit_count_max,
                );

                grooves_initialized += 1;
            }

            return Forest{
                .grid = grid,
                .grooves = grooves,
                .node_pool = node_pool,
            };
        }

        pub fn deinit(forest: *Forest, allocator: mem.Allocator) void {
            forest.node_pool.deinit(allocator);
            allocator.destroy(forest.node_pool);

            inline for (std.meta.fields(Grooves)) |field| {
                @field(forest.grooves, field.name).deinit(allocator);
            }
        }

        fn JoinType(comptime join_op: JoinOp) type {
            return struct {
                pub fn start(forest: *Forest, callback: Callback) void {
                    assert(forest.join_op == null);
                    assert(forest.join_pending == 0);
                    assert(forest.join_callback == null);

                    forest.join_op = join_op;
                    forest.join_pending = std.meta.fields(Grooves).len;
                    forest.join_callback = callback;
                }

                fn GrooveFor(comptime groove_field_name: []const u8) type {
                    return @TypeOf(@field(@as(Grooves, undefined), groove_field_name));
                }

                pub fn groove_callback(
                    comptime groove_field_name: []const u8,
                ) fn (*GrooveFor(groove_field_name)) void {
                    return struct {
                        fn groove_cb(groove: *GrooveFor(groove_field_name)) void {
                            const grooves = @fieldParentPtr(Grooves, groove_field_name, groove);
                            const forest = @fieldParentPtr(Forest, "grooves", grooves);

                            assert(forest.join_op == join_op);
                            assert(forest.join_callback != null);
                            assert(forest.join_pending <= std.meta.fields(Grooves).len);

                            forest.join_pending -= 1;
                            if (forest.join_pending > 0) return;

                            const callback = forest.join_callback.?;
                            forest.join_op = null;
                            forest.join_callback = null;
                            callback(forest);
                        }
                    }.groove_cb;
                }
            };
        }

        pub fn open(forest: *Forest, callback: Callback) void {
            const Join = JoinType(.open);
            Join.start(forest, callback);

            inline for (std.meta.fields(Grooves)) |field| {
                @field(forest.grooves, field.name).open(Join.groove_callback(field.name));
            }
        }

        pub fn compact(forest: *Forest, op: u46, callback: Callback) void {
            // Start a compacting join.
            const Join = JoinType(.compacting);
            Join.start(forest, callback);

            // Queue up the storage IO operations on the grooves.
            inline for (std.meta.fields(Grooves)) |field| {
                @field(forest.grooves, field.name).compact_io(op, Join.groove_callback(field.name));
            }

            // Tick the storage backend to start processing the IO.
            forest.grid.superblock.storage.tick();

            // While IO is processing, run/pipeline the CPU work on the grooves.
            inline for (std.meta.fields(Grooves)) |field| {
                @field(forest.grooves, field.name).compact_cpu();
            }
        }

        pub fn checkpoint(forest: *Forest, op: u64, callback: Callback) void {
            const Join = JoinType(.checkpoint);
            Join.start(forest, callback);

            inline for (std.meta.fields(Grooves)) |field| {
                @field(forest.grooves, field.name).checkpoint(op, Join.groove_callback(field.name));
            }
        }
    };
}

test "Forest" {
    const Forest = TestContext.Forest;
    _ = Forest.init;
    _ = Forest.deinit;

    _ = Forest.open;
    _ = Forest.compact;
    _ = Forest.checkpoint;
}

pub fn main() !void {
    try TestContext.run();
}

const TestContext = struct {
    const MessagePool = @import("../message_pool.zig").MessagePool;
    const Transfer = @import("../tigerbeetle.zig").Transfer;
    const Account = @import("../tigerbeetle.zig").Account;
    const Storage = @import("../storage.zig").Storage;
    const IO = @import("../io.zig").IO;

    const Grid = GridType(Storage);
    const GrooveType = @import("groove.zig").GrooveType;
    const SuperBlock = vsr.SuperBlockType(Storage);

    const Forest = ForestType(Storage, .{
        .accounts = GrooveType(
            Storage,
            Account,
            .{
                .ignored = &[_][]const u8{ "reserved", "flags" },
                .derived = .{},
            },
        ),
        .transfers = GrooveType(
            Storage,
            Transfer,
            .{
                .ignored = &[_][]const u8{ "reserved", "flags" },
                .derived = .{},
            },
        ),
    });

    const testing = std.testing;
    const allocator = testing.allocator;

    fn run() !void {
        const dir_path = ".";
        const dir_fd = try IO.open_dir(dir_path);
        defer std.os.close(dir_fd);

        const must_create = true;
        const fd = try IO.open_file(dir_fd, "test_forest", 512 * 1024 * 1024, must_create);
        defer std.os.close(fd);

        var io = try IO.init(128, 0);
        defer io.deinit();

        var storage = try Storage.init(&io, fd);
        defer storage.deinit();

        var message_pool = try MessagePool.init(allocator, .replica);

        var superblock = try SuperBlock.init(allocator, &storage, &message_pool);
        defer superblock.deinit(allocator);

        var grid = try Grid.init(allocator, &superblock);
        defer grid.deinit(allocator);

        const node_count = 1024;
        const cache_size = 2 * 1024 * 1024;
        const forest_config = .{
            .transfers = .{
                .cache_size = cache_size,
                .commit_count_max = 8191 * 2,
            },
            .accounts = .{
                .cache_size = cache_size,
                .commit_count_max = 8191,
            },
        };

        var forest = try Forest.init(allocator, &grid, node_count, forest_config);
        defer forest.deinit(allocator);

        
    }
};

<<<<<<< HEAD
test "Forest" {
    const Forest = TestContext.Forest;
    _ = Forest.init;
    _ = Forest.deinit;

    _ = Forest.open;
    _ = Forest.compact;
    _ = Forest.checkpoint;
}

pub fn main() !void {
    try TestContext.run();
}
=======
>>>>>>> f51cc2a8
<|MERGE_RESOLUTION|>--- conflicted
+++ resolved
@@ -293,19 +293,3 @@
     }
 };
 
-<<<<<<< HEAD
-test "Forest" {
-    const Forest = TestContext.Forest;
-    _ = Forest.init;
-    _ = Forest.deinit;
-
-    _ = Forest.open;
-    _ = Forest.compact;
-    _ = Forest.checkpoint;
-}
-
-pub fn main() !void {
-    try TestContext.run();
-}
-=======
->>>>>>> f51cc2a8
